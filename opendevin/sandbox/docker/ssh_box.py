import atexit
import os
import sys
import time
import uuid
import tarfile
from glob import glob
from collections import namedtuple
from typing import Dict, List, Tuple, Union

import docker
from pexpect import pxssh

from opendevin import config
from opendevin.logger import opendevin_logger as logger
from opendevin.sandbox.sandbox import Sandbox
from opendevin.sandbox.process import Process
from opendevin.sandbox.docker.process import DockerProcess
from opendevin.sandbox.plugins import JupyterRequirement, SWEAgentCommandsRequirement
from opendevin.schema import ConfigType
from opendevin.utils import find_available_tcp_port
from opendevin.exceptions import SandboxInvalidBackgroundCommandError

InputType = namedtuple('InputType', ['content'])
OutputType = namedtuple('OutputType', ['content'])

SANDBOX_WORKSPACE_DIR = config.get(ConfigType.WORKSPACE_MOUNT_PATH_IN_SANDBOX)

CONTAINER_IMAGE = config.get(ConfigType.SANDBOX_CONTAINER_IMAGE)

SSH_HOSTNAME = config.get(ConfigType.SSH_HOSTNAME)

USE_HOST_NETWORK = config.get(ConfigType.USE_HOST_NETWORK)

# FIXME: On some containers, the devin user doesn't have enough permission, e.g. to install packages
# How do we make this more flexible?
RUN_AS_DEVIN = config.get(ConfigType.RUN_AS_DEVIN).lower() != 'false'
USER_ID = 1000
if SANDBOX_USER_ID := config.get(ConfigType.SANDBOX_USER_ID):
    USER_ID = int(SANDBOX_USER_ID)
elif hasattr(os, 'getuid'):
    USER_ID = os.getuid()
<<<<<<< HEAD
logger.info(f'Will wunning as {"opendevin" if RUN_AS_DEVIN else "root"} with USER_ID={USER_ID} in the sandbox')
=======
>>>>>>> ee36c827

class DockerSSHBox(Sandbox):
    instance_id: str
    container_image: str
    container_name_prefix = 'opendevin-sandbox-'
    container_name: str
    container: docker.models.containers.Container
    docker_client: docker.DockerClient

    _ssh_password: str
    _ssh_port: int

    cur_background_id = 0
    background_commands: Dict[int, Process] = {}

    def __init__(
        self,
        container_image: str | None = None,
        timeout: int = 120,
        sid: str | None = None,
    ):
        logger.info(f'SSHBox is running as {"opendevin" if RUN_AS_DEVIN else "root"} user with USER_ID={USER_ID} in the sandbox')
        # Initialize docker client. Throws an exception if Docker is not reachable.
        try:
            self.docker_client = docker.from_env()
        except Exception as ex:
            logger.exception(
                'Please check Docker is running using `docker ps`.', exc_info=False)
            raise ex

        self.instance_id = sid if sid is not None else str(uuid.uuid4())

        # TODO: this timeout is actually essential - need a better way to set it
        # if it is too short, the container may still waiting for previous
        # command to finish (e.g. apt-get update)
        # if it is too long, the user may have to wait for a unnecessary long time
        self.timeout = timeout
        self.container_image = CONTAINER_IMAGE if container_image is None else container_image
        self.container_name = self.container_name_prefix + self.instance_id

        # set up random user password
        self._ssh_password = str(uuid.uuid4())
        self._ssh_port = find_available_tcp_port()

        # always restart the container, cuz the initial be regarded as a new session
        self.restart_docker_container()

        self.setup_user()
        self.start_ssh_session()
        atexit.register(self.close)

    def setup_user(self):

        # Make users sudoers passwordless
        # TODO(sandbox): add this line in the Dockerfile for next minor version of docker image
        exit_code, logs = self.container.exec_run(
            ['/bin/bash', '-c',
             r"echo '%sudo ALL=(ALL) NOPASSWD:ALL' >> /etc/sudoers"],
            workdir=SANDBOX_WORKSPACE_DIR,
        )
        if exit_code != 0:
            raise Exception(
                f'Failed to make all users passwordless sudoers in sandbox: {logs}')

        # Check if the opendevin user exists
        exit_code, logs = self.container.exec_run(
            ['/bin/bash', '-c', 'id -u opendevin'],
            workdir=SANDBOX_WORKSPACE_DIR,
        )
        if exit_code == 0:
            # User exists, delete it
            exit_code, logs = self.container.exec_run(
                ['/bin/bash', '-c', 'userdel -r opendevin'],
                workdir=SANDBOX_WORKSPACE_DIR,
            )
            if exit_code != 0:
                raise Exception(
                    f'Failed to remove opendevin user in sandbox: {logs}')

        if RUN_AS_DEVIN:
            # Create the opendevin user
            exit_code, logs = self.container.exec_run(
                ['/bin/bash', '-c',
                 f'useradd -rm -d /home/opendevin -s /bin/bash -g root -G sudo -u {USER_ID} opendevin'],
                workdir=SANDBOX_WORKSPACE_DIR,
            )
            if exit_code != 0:
                raise Exception(
                    f'Failed to create opendevin user in sandbox: {logs}')
            exit_code, logs = self.container.exec_run(
                ['/bin/bash', '-c',
                 f"echo 'opendevin:{self._ssh_password}' | chpasswd"],
                workdir=SANDBOX_WORKSPACE_DIR,
            )
            if exit_code != 0:
                raise Exception(f'Failed to set password in sandbox: {logs}')

            # chown the home directory
            exit_code, logs = self.container.exec_run(
                ['/bin/bash', '-c', 'chown opendevin:root /home/opendevin'],
                workdir=SANDBOX_WORKSPACE_DIR,
            )
            if exit_code != 0:
                raise Exception(
                    f'Failed to chown home directory for opendevin in sandbox: {logs}')
            exit_code, logs = self.container.exec_run(
                ['/bin/bash', '-c', f'chown opendevin:root {SANDBOX_WORKSPACE_DIR}'],
                workdir=SANDBOX_WORKSPACE_DIR,
            )
            if exit_code != 0:
                # This is not a fatal error, just a warning
                logger.warning(
<<<<<<< HEAD
                    f'Failed to chown workspace directory for opendevin in sandbox: {logs}')
=======
                    f'Failed to chown workspace directory for opendevin in sandbox: {logs}. But this should be fine if the {SANDBOX_WORKSPACE_DIR=} is mounted by the app docker container.'
                )
>>>>>>> ee36c827
        else:
            exit_code, logs = self.container.exec_run(
                # change password for root
                ['/bin/bash', '-c',
                 f"echo 'root:{self._ssh_password}' | chpasswd"],
                workdir=SANDBOX_WORKSPACE_DIR,
            )
            if exit_code != 0:
                raise Exception(
                    f'Failed to set password for root in sandbox: {logs}')
        exit_code, logs = self.container.exec_run(
            ['/bin/bash', '-c', "echo 'opendevin-sandbox' > /etc/hostname"],
            workdir=SANDBOX_WORKSPACE_DIR,
        )

    def start_ssh_session(self):
        # start ssh session at the background
        self.ssh = pxssh.pxssh()
        hostname = SSH_HOSTNAME
        if RUN_AS_DEVIN:
            username = 'opendevin'
        else:
            username = 'root'
        logger.info(
            f"Connecting to {username}@{hostname} via ssh. "
            f"If you encounter any issues, you can try `ssh -v -p {self._ssh_port} {username}@{hostname}` with the password '{self._ssh_password}' and report the issue on GitHub. "
            f"If you started OpenDevin with `docker run`, you should try `ssh -v -p {self._ssh_port} {username}@localhost` with the password '{self._ssh_password} on the host machine (where you started the container)."
        )
        self.ssh.login(hostname, username, self._ssh_password,
                       port=self._ssh_port)

        # Fix: https://github.com/pexpect/pexpect/issues/669
        self.ssh.sendline("bind 'set enable-bracketed-paste off'")
        self.ssh.prompt()
        # cd to workspace
        self.ssh.sendline(f'cd {SANDBOX_WORKSPACE_DIR}')
        self.ssh.prompt()

    def get_exec_cmd(self, cmd: str) -> List[str]:
        if RUN_AS_DEVIN:
            return ['su', 'opendevin', '-c', cmd]
        else:
            return ['/bin/bash', '-c', cmd]

    def read_logs(self, id) -> str:
        if id not in self.background_commands:
            raise SandboxInvalidBackgroundCommandError()
        bg_cmd = self.background_commands[id]
        return bg_cmd.read_logs()

    def execute(self, cmd: str) -> Tuple[int, str]:
        cmd = cmd.strip()
        # use self.ssh
        self.ssh.sendline(cmd)
        success = self.ssh.prompt(timeout=self.timeout)
        if not success:
            logger.exception(
                'Command timed out, killing process...', exc_info=False)
            # send a SIGINT to the process
            self.ssh.sendintr()
            self.ssh.prompt()
            command_output = self.ssh.before.decode(
                'utf-8').lstrip(cmd).strip()
            return -1, f'Command: "{cmd}" timed out. Sending SIGINT to the process: {command_output}'
        command_output = self.ssh.before.decode('utf-8').strip()

        # NOTE: there's some weird behavior with the prompt (it may come AFTER the command output)
        # so we need to check if the command is in the output
        n_tries = 5
        while not command_output.startswith(cmd) and n_tries > 0:
            self.ssh.prompt()
            command_output = self.ssh.before.decode('utf-8').strip()
            time.sleep(0.5)
            n_tries -= 1
        if n_tries == 0 and not command_output.startswith(cmd):
            raise Exception(
                f'Something went wrong with the SSH sanbox, cannot get output for command [{cmd}] after 5 retries'
            )
        logger.debug(f'Command output GOT SO FAR: {command_output}')
        # once out, make sure that we have *every* output, we while loop until we get an empty output
        while True:
            logger.debug('WAITING FOR .prompt()')
            self.ssh.sendline('\n')
            timeout_not_reached = self.ssh.prompt(timeout=1)
            if not timeout_not_reached:
                logger.debug('TIMEOUT REACHED')
                break
            logger.debug('WAITING FOR .before')
            output = self.ssh.before.decode('utf-8').strip()
            logger.debug(f'WAITING FOR END OF command output ({bool(output)}): {output}')
            if output == '':
                break
            command_output += output
        command_output = command_output.lstrip(cmd).strip()

        # get the exit code
        self.ssh.sendline('echo $?')
        self.ssh.prompt()
        exit_code = self.ssh.before.decode('utf-8')
        while not exit_code.startswith('echo $?'):
            self.ssh.prompt()
            exit_code = self.ssh.before.decode('utf-8')
            logger.debug(f'WAITING FOR exit code: {exit_code}')
        exit_code = int(exit_code.lstrip('echo $?').strip())
        return exit_code, command_output

    def copy_to(self, host_src: str, sandbox_dest: str, recursive: bool = False):
        # mkdir -p sandbox_dest if it doesn't exist
        exit_code, logs = self.container.exec_run(
            ['/bin/bash', '-c', f'mkdir -p {sandbox_dest}'],
            workdir=SANDBOX_WORKSPACE_DIR,
        )
        if exit_code != 0:
            raise Exception(
                f'Failed to create directory {sandbox_dest} in sandbox: {logs}')

        if recursive:
            assert os.path.isdir(host_src), 'Source must be a directory when recursive is True'
            files = glob(host_src + '/**/*', recursive=True)
            srcname = os.path.basename(host_src)
            tar_filename = os.path.join(os.path.dirname(host_src), srcname + '.tar')
            with tarfile.open(tar_filename, mode='w') as tar:
                for file in files:
                    tar.add(file, arcname=os.path.relpath(file, os.path.dirname(host_src)))
        else:
            assert os.path.isfile(host_src), 'Source must be a file when recursive is False'
            srcname = os.path.basename(host_src)
            tar_filename = os.path.join(os.path.dirname(host_src), srcname + '.tar')
            with tarfile.open(tar_filename, mode='w') as tar:
                tar.add(host_src, arcname=srcname)

        with open(tar_filename, 'rb') as f:
            data = f.read()

        self.container.put_archive(os.path.dirname(sandbox_dest), data)
        os.remove(tar_filename)

    def execute_in_background(self, cmd: str) -> Process:
        result = self.container.exec_run(
            self.get_exec_cmd(cmd), socket=True, workdir=SANDBOX_WORKSPACE_DIR
        )
        result.output._sock.setblocking(0)
        pid = self.get_pid(cmd)
        bg_cmd = DockerProcess(self.cur_background_id, cmd, result, pid)
        self.background_commands[bg_cmd.pid] = bg_cmd
        self.cur_background_id += 1
        return bg_cmd

    def get_pid(self, cmd):
        exec_result = self.container.exec_run('ps aux')
        processes = exec_result.output.decode('utf-8').splitlines()
        cmd = ' '.join(self.get_exec_cmd(cmd))

        for process in processes:
            if cmd in process:
                pid = process.split()[1]  # second column is the pid
                return pid
        return None

    def kill_background(self, id: int) -> Process:
        if id not in self.background_commands:
            raise SandboxInvalidBackgroundCommandError()
        bg_cmd = self.background_commands[id]
        if bg_cmd.pid is not None:
            self.container.exec_run(
                f'kill -9 {bg_cmd.pid}', workdir=SANDBOX_WORKSPACE_DIR)
        assert isinstance(bg_cmd, DockerProcess)
        bg_cmd.result.output.close()
        self.background_commands.pop(id)
        return bg_cmd

    def stop_docker_container(self):
        try:
            container = self.docker_client.containers.get(self.container_name)
            container.stop()
            container.remove()
            elapsed = 0
            while container.status != 'exited':
                time.sleep(1)
                elapsed += 1
                if elapsed > self.timeout:
                    break
                container = self.docker_client.containers.get(
                    self.container_name)
        except docker.errors.NotFound:
            pass

    def is_container_running(self):
        try:
            container = self.docker_client.containers.get(self.container_name)
            if container.status == 'running':
                self.container = container
                return True
            return False
        except docker.errors.NotFound:
            return False

    def restart_docker_container(self):
        try:
            self.stop_docker_container()
            logger.info('Container stopped')
        except docker.errors.DockerException as ex:
            logger.exception('Failed to stop container', exc_info=False)
            raise ex

        try:
            network_kwargs: Dict[str, Union[str, Dict[str, int]]] = {}
            if USE_HOST_NETWORK:
                network_kwargs['network_mode'] = 'host'
            else:
                # FIXME: This is a temporary workaround for Mac OS
                network_kwargs['ports'] = {f'{self._ssh_port}/tcp': self._ssh_port}
                logger.warning(
                    ('Using port forwarding for Mac OS. '
                     'Server started by OpenDevin will not be accessible from the host machine at the moment. '
                     'See https://github.com/OpenDevin/OpenDevin/issues/897 for more information.'
                     )
                )

            mount_dir = config.get(ConfigType.WORKSPACE_MOUNT_PATH)
            logger.info(f'Mounting workspace directory: {mount_dir}')
            # start the container
            self.container = self.docker_client.containers.run(
                self.container_image,
                # allow root login
                command=f"/usr/sbin/sshd -D -p {self._ssh_port} -o 'PermitRootLogin=yes'",
                **network_kwargs,
                working_dir=SANDBOX_WORKSPACE_DIR,
                name=self.container_name,
                detach=True,
                volumes={
                    mount_dir: {
                        'bind': SANDBOX_WORKSPACE_DIR,
                        'mode': 'rw'
                    },
                    # mount cache directory to /home/opendevin/.cache for pip cache reuse
                    config.get(ConfigType.CACHE_DIR): {
                        'bind': '/home/opendevin/.cache' if RUN_AS_DEVIN else '/root/.cache',
                        'mode': 'rw'
                    },
                },
            )
            logger.info('Container started')
        except Exception as ex:
            logger.exception('Failed to start container', exc_info=False)
            raise ex

        # wait for container to be ready
        elapsed = 0
        while self.container.status != 'running':
            if self.container.status == 'exited':
                logger.info('container exited')
                logger.info('container logs:')
                logger.info(self.container.logs())
                break
            time.sleep(1)
            elapsed += 1
            self.container = self.docker_client.containers.get(
                self.container_name)
            logger.info(
                f'waiting for container to start: {elapsed}, container status: {self.container.status}')
            if elapsed > self.timeout:
                break
        if self.container.status != 'running':
            raise Exception('Failed to start container')

    # clean up the container, cannot do it in __del__ because the python interpreter is already shutting down
    def close(self):
        containers = self.docker_client.containers.list(all=True)
        for container in containers:
            try:
                if container.name.startswith(self.container_name_prefix):
                    container.remove(force=True)
            except docker.errors.NotFound:
                pass


if __name__ == '__main__':

    try:
        ssh_box = DockerSSHBox()
    except Exception as e:
        logger.exception('Failed to start Docker container: %s', e)
        sys.exit(1)

    logger.info(
        "Interactive Docker container started. Type 'exit' or use Ctrl+C to exit.")

    # Initialize required plugins
    ssh_box.init_plugins([JupyterRequirement(), SWEAgentCommandsRequirement()])
    logger.info(
        '--- SWE-AGENT COMMAND DOCUMENTATION ---\n'
        f'{SWEAgentCommandsRequirement().documentation}\n'
        '---'
    )

    bg_cmd = ssh_box.execute_in_background(
        "while true; do echo 'dot ' && sleep 10; done"
    )

    sys.stdout.flush()
    try:
        while True:
            try:
                user_input = input('>>> ')
            except EOFError:
                logger.info('Exiting...')
                break
            if user_input.lower() == 'exit':
                logger.info('Exiting...')
                break
            if user_input.lower() == 'kill':
                ssh_box.kill_background(bg_cmd.pid)
                logger.info('Background process killed')
                continue
            exit_code, output = ssh_box.execute(user_input)
            logger.info('exit code: %d', exit_code)
            logger.info(output)
            if bg_cmd.pid in ssh_box.background_commands:
                logs = ssh_box.read_logs(bg_cmd.pid)
                logger.info('background logs: %s', logs)
            sys.stdout.flush()
    except KeyboardInterrupt:
        logger.info('Exiting...')
    ssh_box.close()<|MERGE_RESOLUTION|>--- conflicted
+++ resolved
@@ -40,10 +40,6 @@
     USER_ID = int(SANDBOX_USER_ID)
 elif hasattr(os, 'getuid'):
     USER_ID = os.getuid()
-<<<<<<< HEAD
-logger.info(f'Will wunning as {"opendevin" if RUN_AS_DEVIN else "root"} with USER_ID={USER_ID} in the sandbox')
-=======
->>>>>>> ee36c827
 
 class DockerSSHBox(Sandbox):
     instance_id: str
@@ -156,12 +152,8 @@
             if exit_code != 0:
                 # This is not a fatal error, just a warning
                 logger.warning(
-<<<<<<< HEAD
-                    f'Failed to chown workspace directory for opendevin in sandbox: {logs}')
-=======
                     f'Failed to chown workspace directory for opendevin in sandbox: {logs}. But this should be fine if the {SANDBOX_WORKSPACE_DIR=} is mounted by the app docker container.'
                 )
->>>>>>> ee36c827
         else:
             exit_code, logs = self.container.exec_run(
                 # change password for root
