<<<<<<< HEAD
from dataclasses import dataclass, field
=======
from dataclasses import dataclass
>>>>>>> 0a37d3b0
from enum import Enum
from typing import ClassVar

from opendevin.events.event import Event


<<<<<<< HEAD
class ActionConfirmationStatus(str, Enum):
    CONFIRMED = 'confirmed'
    REJECTED = 'rejected'
    AWAITING_CONFIRMATION = 'awaiting_confirmation'

=======
>>>>>>> 0a37d3b0
class ActionSecurityRisk(int, Enum):
    UNKNOWN = -1
    LOW = 0
    MEDIUM = 1
    HIGH = 2


@dataclass
class Action(Event):
    runnable: ClassVar[bool] = False
    is_confirmed: ActionConfirmationStatus = field(
        default=ActionConfirmationStatus.CONFIRMED, kw_only=True
    )<|MERGE_RESOLUTION|>--- conflicted
+++ resolved
@@ -1,22 +1,16 @@
-<<<<<<< HEAD
 from dataclasses import dataclass, field
-=======
-from dataclasses import dataclass
->>>>>>> 0a37d3b0
 from enum import Enum
 from typing import ClassVar
 
 from opendevin.events.event import Event
 
 
-<<<<<<< HEAD
 class ActionConfirmationStatus(str, Enum):
     CONFIRMED = 'confirmed'
     REJECTED = 'rejected'
     AWAITING_CONFIRMATION = 'awaiting_confirmation'
 
-=======
->>>>>>> 0a37d3b0
+
 class ActionSecurityRisk(int, Enum):
     UNKNOWN = -1
     LOW = 0
