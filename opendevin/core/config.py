--- conflicted
+++ resolved
@@ -272,12 +272,8 @@
     agents: dict = field(default_factory=dict)
     default_agent: str = _DEFAULT_AGENT
     sandbox: SandboxConfig = field(default_factory=SandboxConfig)
-<<<<<<< HEAD
     security: SecurityConfig = field(default_factory=SecurityConfig)
-    runtime: str = 'server'
-=======
     runtime: str = 'eventstream'
->>>>>>> 8a008773
     file_store: str = 'memory'
     file_store_path: str = '/tmp/file_store'
     # TODO: clean up workspace path after the removal of ServerRuntime
