--- conflicted
+++ resolved
@@ -7,12 +7,9 @@
     WORKSPACE_BASE = 'WORKSPACE_BASE'
     WORKSPACE_MOUNT_PATH = 'WORKSPACE_MOUNT_PATH'
     WORKSPACE_MOUNT_REWRITE = 'WORKSPACE_MOUNT_REWRITE'
-<<<<<<< HEAD
+    WORKSPACE_MOUNT_PATH_IN_SANDBOX = 'WORKSPACE_MOUNT_PATH_IN_SANDBOX'
     LIB_ROOT_PATH = 'LIB_ROOT_PATH'
     CACHE_DIR = 'CACHE_DIR'
-=======
-    WORKSPACE_MOUNT_PATH_IN_SANDBOX = 'WORKSPACE_MOUNT_PATH_IN_SANDBOX'
->>>>>>> fcaff711
     LLM_MODEL = 'LLM_MODEL'
     SANDBOX_CONTAINER_IMAGE = 'SANDBOX_CONTAINER_IMAGE'
     RUN_AS_DEVIN = 'RUN_AS_DEVIN'
