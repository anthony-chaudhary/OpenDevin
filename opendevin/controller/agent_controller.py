--- conflicted
+++ resolved
@@ -124,20 +124,9 @@
         - an ErrorObservation can be sent to the LLM by the agent, with the exception message, so it can self-correct next time
         """
         if exception:
-<<<<<<< HEAD
-            self.state.error += f': {str(exception)}'
-        self.event_stream.add_event(ErrorObservation(message), EventSource.AGENT)
-=======
             message += f': {exception}'
         self.state.error = message
-        await self.event_stream.add_event(ErrorObservation(message), EventSource.AGENT)
-
-    async def add_history(self, action: Action, observation: Observation):
-        if isinstance(action, NullAction) and isinstance(observation, NullObservation):
-            return
-        self.state.history.append((action, observation))
-        self.state.updated_info.append((action, observation))
->>>>>>> b569ba71
+        self.event_stream.add_event(ErrorObservation(message), EventSource.AGENT)
 
     async def _start_step_loop(self):
         logger.info(f'[Agent Controller {self.id}] Starting step loop...')
@@ -307,19 +296,14 @@
         try:
             action = self.agent.step(self.state)
             if action is None:
-<<<<<<< HEAD
-                raise AgentNoActionError('No action was returned')
+                raise LLMNoActionError('No action was returned')
         except (
-            AgentMalformedActionError,
-            AgentNoActionError,
-            LLMOutputError,
+            LLMMalformedActionError,
+            LLMNoActionError,
+            LLMResponseError,
         ) as e:
-=======
-                raise LLMNoActionError('No action was returned')
-        except (LLMMalformedActionError, LLMNoActionError, LLMResponseError) as e:
             # report to the user
             # and send the underlying exception to the LLM for self-correction
->>>>>>> b569ba71
             await self.report_error(str(e))
             return
 
