--- conflicted
+++ resolved
@@ -115,32 +115,30 @@
         cur_axtree_txt = ''
         error_prefix = ''
         last_obs = None
-<<<<<<< HEAD
-
-        for event in state.history.get_events():
-            if isinstance(event, BrowseInteractiveAction):
-                prev_actions += f'{event.browser_actions}\n'
-            elif isinstance(event, MessageAction) and event.source != 'user':
-=======
         last_action = None
-        if len(state.history) == 1:
+        if len(state.history.get_events_as_list()) == 1:
             # initialize and retrieve the first observation by issuing an noop OP
             # TODO: need more elegant way of doing this
             return BrowseInteractiveAction(browser_actions='noop()')
-        for prev_action, obs in state.history:
-            if isinstance(prev_action, BrowseInteractiveAction):
-                prev_actions.append(prev_action.browser_actions)
-                last_obs = obs
-                last_action = prev_action
-            elif (
-                isinstance(prev_action, MessageAction)
-                and prev_action.source == EventSource.AGENT
-            ):
->>>>>>> dea9b5c2
+
+        for event in state.history.get_events():
+            if isinstance(event, BrowseInteractiveAction):
+                prev_actions.append(event.browser_actions)
+                last_action = event
+            elif isinstance(event, MessageAction) and event.source == EventSource.AGENT:
                 # agent has responded, task finish.
                 return AgentFinishAction()
             elif isinstance(event, Observation):
                 last_obs = event
+
+        prev_action_str = '\n'.join(prev_actions[1:])
+        # if the final BrowserInteractiveAction exec BrowserGym's send_msg_to_user,
+        # we should also send a message back to the user in OpenDevin and call it a day
+        if (
+            isinstance(last_action, BrowseInteractiveAction)
+            and last_action.browsergym_send_msg_to_user
+        ):
+            return MessageAction(last_action.browsergym_send_msg_to_user)
 
         prev_action_str = '\n'.join(prev_actions[1:])
         # if the final BrowserInteractiveAction exec BrowserGym's send_msg_to_user,
